--- conflicted
+++ resolved
@@ -168,11 +168,7 @@
 
     assert!(matches!(
         *engine.eval::<INT>(r#"foo3("hello")"#).expect_err("should error"),
-<<<<<<< HEAD
-        EvalAltResult::ErrorFunctionNotFound(ref x, _) if x == "foo3 (&str | ImmutableString)"
-=======
         EvalAltResult::ErrorFunctionNotFound(err, _) if err == "foo3 (&str | ImmutableString)"
->>>>>>> e4cca762
     ));
 
     Ok(())
