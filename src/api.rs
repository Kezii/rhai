//! Module that defines the extern API of `Engine`.

use crate::any::{Any, AnyExt, Dynamic};
use crate::call::FuncArgs;
use crate::engine::{Engine, FnAny, FnSpec};
use crate::error::ParseError;
use crate::fn_register::RegisterFn;
use crate::parser::{lex, parse, FnDef, Position, AST};
use crate::result::EvalAltResult;
use crate::scope::Scope;
use std::{
    any::{type_name, TypeId},
    fs::File,
    io::prelude::*,
    path::PathBuf,
    sync::Arc,
};

impl<'e> Engine<'e> {
    pub(crate) fn register_fn_raw(
        &mut self,
        fn_name: &str,
        args: Option<Vec<TypeId>>,
        f: Box<FnAny>,
    ) {
        debug_println!(
            "Register function: {} with {}",
            fn_name,
            if let Some(a) = &args {
                format!(
                    "{} parameter{}",
                    a.len(),
                    if a.len() > 1 { "s" } else { "" }
                )
            } else {
                "no parameter".to_string()
            }
        );

        let spec = FnSpec {
            name: fn_name.to_string().into(),
            args,
        };

        self.ext_functions.insert(spec, f);
    }

    /// Register a custom type for use with the `Engine`.
    /// The type must be `Clone`.
    pub fn register_type<T: Any + Clone>(&mut self) {
        self.register_type_with_name::<T>(type_name::<T>());
    }

    /// Register a custom type for use with the `Engine` with a name for the `type_of` function.
    /// The type must be `Clone`.
    pub fn register_type_with_name<T: Any + Clone>(&mut self, name: &str) {
        // Add the pretty-print type name into the map
        self.type_names
            .insert(type_name::<T>().to_string(), name.to_string());
    }

    /// Register an iterator adapter for a type with the `Engine`.
    pub fn register_iterator<T: Any, F>(&mut self, f: F)
    where
        F: Fn(&Dynamic) -> Box<dyn Iterator<Item = Dynamic>> + 'static,
    {
        self.type_iterators.insert(TypeId::of::<T>(), Box::new(f));
    }

    /// Register a getter function for a member of a registered type with the `Engine`.
    pub fn register_get<T: Any + Clone, U: Any + Clone>(
        &mut self,
        name: &str,
        callback: impl Fn(&mut T) -> U + 'static,
    ) {
        let get_name = "get$".to_string() + name;
        self.register_fn(&get_name, callback);
    }

    /// Register a setter function for a member of a registered type with the `Engine`.
    pub fn register_set<T: Any + Clone, U: Any + Clone>(
        &mut self,
        name: &str,
        callback: impl Fn(&mut T, U) -> () + 'static,
    ) {
        let set_name = "set$".to_string() + name;
        self.register_fn(&set_name, callback);
    }

    /// Shorthand for registering both getter and setter functions
    /// of a registered type with the `Engine`.
    pub fn register_get_set<T: Any + Clone, U: Any + Clone>(
        &mut self,
        name: &str,
        get_fn: impl Fn(&mut T) -> U + 'static,
        set_fn: impl Fn(&mut T, U) -> () + 'static,
    ) {
        self.register_get(name, get_fn);
        self.register_set(name, set_fn);
    }

    /// Compile a string into an AST.
    pub fn compile(&self, input: &str) -> Result<AST, ParseError> {
        let tokens_stream = lex(input);
        parse(&mut tokens_stream.peekable(), self.optimize)
    }

<<<<<<< HEAD
    fn read_file(filename: &str) -> Result<String, EvalAltResult> {
        let mut f = File::open(filename)
            .map_err(|err| EvalAltResult::ErrorReadingScriptFile(filename.into(), err))?;
=======
    /// Compile a file into an AST.
    pub fn compile_file(&self, path: PathBuf) -> Result<AST, EvalAltResult> {
        let mut f = File::open(path.clone())
            .map_err(|err| EvalAltResult::ErrorReadingScriptFile(path.clone(), err))?;
>>>>>>> 208a91ea

        let mut contents = String::new();

        f.read_to_string(&mut contents)
<<<<<<< HEAD
            .map_err(|err| EvalAltResult::ErrorReadingScriptFile(filename.into(), err))
            .map(|_| contents)
    }

    /// Compile a file into an AST.
    pub fn compile_file(&self, filename: &str) -> Result<AST, EvalAltResult> {
        Self::read_file(filename)
            .and_then(|contents| self.compile(&contents).map_err(|err| err.into()))
    }

    /// Evaluate a file.
    pub fn eval_file<T: Any + Clone>(&mut self, filename: &str) -> Result<T, EvalAltResult> {
        Self::read_file(filename).and_then(|contents| self.eval::<T>(&contents))
=======
            .map_err(|err| EvalAltResult::ErrorReadingScriptFile(path.clone(), err))
            .and_then(|_| self.compile(&contents).map_err(EvalAltResult::ErrorParsing))
    }

    /// Evaluate a file.
    pub fn eval_file<T: Any + Clone>(&mut self, path: PathBuf) -> Result<T, EvalAltResult> {
        let mut f = File::open(path.clone())
            .map_err(|err| EvalAltResult::ErrorReadingScriptFile(path.clone(), err))?;

        let mut contents = String::new();

        f.read_to_string(&mut contents)
            .map_err(|err| EvalAltResult::ErrorReadingScriptFile(path.clone(), err))
            .and_then(|_| self.eval::<T>(&contents))
>>>>>>> 208a91ea
    }

    /// Evaluate a string.
    pub fn eval<T: Any + Clone>(&mut self, input: &str) -> Result<T, EvalAltResult> {
        let mut scope = Scope::new();
        self.eval_with_scope(&mut scope, input)
    }

    /// Evaluate a string with own scope.
    pub fn eval_with_scope<T: Any + Clone>(
        &mut self,
        scope: &mut Scope,
        input: &str,
    ) -> Result<T, EvalAltResult> {
        let ast = self.compile(input).map_err(EvalAltResult::ErrorParsing)?;
        self.eval_ast_with_scope(scope, &ast)
    }

    /// Evaluate an AST.
    pub fn eval_ast<T: Any + Clone>(&mut self, ast: &AST) -> Result<T, EvalAltResult> {
        let mut scope = Scope::new();
        self.eval_ast_with_scope(&mut scope, ast)
    }

    /// Evaluate an AST with own scope.
    pub fn eval_ast_with_scope<T: Any + Clone>(
        &mut self,
        scope: &mut Scope,
        ast: &AST,
    ) -> Result<T, EvalAltResult> {
        fn eval_ast_internal(
            engine: &mut Engine,
            scope: &mut Scope,
            ast: &AST,
        ) -> Result<Dynamic, EvalAltResult> {
            engine.clear_functions();

            #[cfg(feature = "no_function")]
            let AST(statements) = ast;

            #[cfg(not(feature = "no_function"))]
            let statements = {
                let AST(statements, functions) = ast;
                engine.load_script_functions(functions);
                statements
            };

            let result = statements
                .iter()
                .try_fold(().into_dynamic(), |_, stmt| engine.eval_stmt(scope, stmt));

            engine.clear_functions();

            result
        }

        match eval_ast_internal(self, scope, ast) {
            Err(EvalAltResult::Return(out, pos)) => out.downcast::<T>().map(|v| *v).map_err(|a| {
                EvalAltResult::ErrorMismatchOutputType(
                    self.map_type_name((*a).type_name()).to_string(),
                    pos,
                )
            }),

            Ok(out) => out.downcast::<T>().map(|v| *v).map_err(|a| {
                EvalAltResult::ErrorMismatchOutputType(
                    self.map_type_name((*a).type_name()).to_string(),
                    Position::eof(),
                )
            }),

            Err(err) => Err(err),
        }
    }

    /// Evaluate a file, but throw away the result and only return error (if any).
    /// Useful for when you don't need the result, but still need to keep track of possible errors.
<<<<<<< HEAD
    ///
    /// Note - if `retain_functions` is set to `true`, functions defined by previous scripts are _retained_
    ///        and not cleared from run to run.
    pub fn consume_file(
        &mut self,
        filename: &str,
        retain_functions: bool,
    ) -> Result<(), EvalAltResult> {
        let mut f = File::open(filename)
            .map_err(|err| EvalAltResult::ErrorReadingScriptFile(filename.into(), err))?;
=======
    pub fn consume_file(&mut self, path: PathBuf) -> Result<(), EvalAltResult> {
        let mut f = File::open(path.clone())
            .map_err(|err| EvalAltResult::ErrorReadingScriptFile(path.clone(), err))?;
>>>>>>> 208a91ea

        let mut contents = String::new();

        f.read_to_string(&mut contents)
<<<<<<< HEAD
            .map_err(|err| EvalAltResult::ErrorReadingScriptFile(filename.into(), err))
            .and_then(|_| self.consume(&contents, retain_functions))
=======
            .map_err(|err| EvalAltResult::ErrorReadingScriptFile(path.clone(), err))
            .and_then(|_| self.consume(&contents))
>>>>>>> 208a91ea
    }

    /// Evaluate a string, but throw away the result and only return error (if any).
    /// Useful for when you don't need the result, but still need to keep track of possible errors.
    ///
    /// Note - if `retain_functions` is set to `true`, functions defined by previous scripts are _retained_
    ///        and not cleared from run to run.
    pub fn consume(&mut self, input: &str, retain_functions: bool) -> Result<(), EvalAltResult> {
        self.consume_with_scope(&mut Scope::new(), retain_functions, input)
    }

    /// Evaluate a string, but throw away the result and only return error (if any).
    /// Useful for when you don't need the result, but still need to keep track of possible errors.
    ///
    /// Note - if `retain_functions` is set to `true`, functions defined by previous scripts are _retained_
    ///        and not cleared from run to run.
    pub fn consume_with_scope(
        &mut self,
        scope: &mut Scope,
        retain_functions: bool,
        input: &str,
    ) -> Result<(), EvalAltResult> {
        let tokens_stream = lex(input);

        let ast = parse(&mut tokens_stream.peekable(), self.optimize)
            .map_err(EvalAltResult::ErrorParsing)?;

        self.consume_ast_with_scope(scope, retain_functions, &ast)
    }

    /// Evaluate an AST, but throw away the result and only return error (if any).
    /// Useful for when you don't need the result, but still need to keep track of possible errors.
    ///
    /// Note - if `retain_functions` is set to `true`, functions defined by previous scripts are _retained_
    ///        and not cleared from run to run.
    pub fn consume_ast_with_scope(
        &mut self,
        scope: &mut Scope,
        retain_functions: bool,
        ast: &AST,
    ) -> Result<(), EvalAltResult> {
        if !retain_functions {
            self.clear_functions();
        }

        #[cfg(feature = "no_function")]
        let AST(statements) = ast;

        #[cfg(not(feature = "no_function"))]
        let statements = {
            let AST(ref statements, ref functions) = ast;
            self.load_script_functions(functions);
            statements
        };

        let result = statements
            .iter()
            .try_fold(().into_dynamic(), |_, o| self.eval_stmt(scope, o))
            .map(|_| ());

        if !retain_functions {
            self.clear_functions();
        }

        result
    }

    /// Load a list of functions into the Engine.
    pub(crate) fn load_script_functions<'a>(
        &mut self,
        functions: impl IntoIterator<Item = &'a Arc<FnDef>>,
    ) {
        for f in functions.into_iter() {
            match self
                .script_functions
                .binary_search_by(|fn_def| fn_def.compare(&f.name, f.params.len()))
            {
                Ok(n) => self.script_functions[n] = f.clone(),
                Err(n) => self.script_functions.insert(n, f.clone()),
            }
        }
    }

    /// Call a script function retained inside the Engine.
    ///
    /// # Example
    ///
    /// ```rust
    /// # fn main() -> Result<(), rhai::EvalAltResult> {
    /// # #[cfg(not(feature = "no_stdlib"))]
    /// # #[cfg(not(feature = "no_function"))]
    /// # {
    /// use rhai::Engine;
    ///
    /// let mut engine = Engine::new();
    ///
    /// engine.consume("fn add(x, y) { x.len() + y }", true)?;
    ///
    /// let result: i64 = engine.call_fn("add", (String::from("abc"), 123_i64))?;
    ///
    /// assert_eq!(result, 126);
    /// # }
    /// # Ok(())
    /// # }
    /// ```
    #[cfg(not(feature = "no_function"))]
    pub fn call_fn<A: FuncArgs, T: Any + Clone>(
        &mut self,
        name: &str,
        args: A,
    ) -> Result<T, EvalAltResult> {
        // Split out non-generic portion to avoid exploding code size
        fn call_fn_internal(
            engine: &mut Engine,
            name: &str,
            mut values: Vec<Dynamic>,
        ) -> Result<Dynamic, EvalAltResult> {
            let values: Vec<_> = values.iter_mut().map(Dynamic::as_mut).collect();

            let result = engine.call_fn_raw(name, values, None, Position::none());

            result
        }

        call_fn_internal(self, name, args.into_vec()).and_then(|b| {
            b.downcast().map(|b| *b).map_err(|a| {
                EvalAltResult::ErrorMismatchOutputType(
                    self.map_type_name((*a).type_name()).into(),
                    Position::none(),
                )
            })
        })
    }

    /// Override default action of `print` (print to stdout using `println!`)
    ///
    /// # Example
    ///
    /// ```rust
    /// # fn main() -> Result<(), rhai::EvalAltResult> {
    /// use rhai::Engine;
    ///
    /// let mut result = String::from("");
    /// {
    ///     let mut engine = Engine::new();
    ///
    ///     // Override action of 'print' function
    ///     engine.on_print(|s| result.push_str(s));
    ///     engine.consume("print(40 + 2);", false)?;
    /// }
    /// assert_eq!(result, "42");
    /// # Ok(())
    /// # }
    /// ```
    pub fn on_print(&mut self, callback: impl FnMut(&str) + 'e) {
        self.on_print = Box::new(callback);
    }

    /// Override default action of `debug` (print to stdout using `println!`)
    ///
    /// # Example
    ///
    /// ```rust
    /// # fn main() -> Result<(), rhai::EvalAltResult> {
    /// use rhai::Engine;
    ///
    /// let mut result = String::from("");
    /// {
    ///     let mut engine = Engine::new();
    ///
    ///     // Override action of 'debug' function
    ///     engine.on_debug(|s| result.push_str(s));
    ///     engine.consume(r#"debug("hello");"#, false)?;
    /// }
    /// assert_eq!(result, "\"hello\"");
    /// # Ok(())
    /// # }
    /// ```
    pub fn on_debug(&mut self, callback: impl FnMut(&str) + 'e) {
        self.on_debug = Box::new(callback);
    }
}<|MERGE_RESOLUTION|>--- conflicted
+++ resolved
@@ -105,50 +105,26 @@
         parse(&mut tokens_stream.peekable(), self.optimize)
     }
 
-<<<<<<< HEAD
-    fn read_file(filename: &str) -> Result<String, EvalAltResult> {
-        let mut f = File::open(filename)
-            .map_err(|err| EvalAltResult::ErrorReadingScriptFile(filename.into(), err))?;
-=======
+    fn read_file(path: PathBuf) -> Result<String, EvalAltResult> {
+        let mut f = File::open(path.clone())
+            .map_err(|err| EvalAltResult::ErrorReadingScriptFile(path.clone(), err))?;
+
+        let mut contents = String::new();
+
+        f.read_to_string(&mut contents)
+            .map_err(|err| EvalAltResult::ErrorReadingScriptFile(filename.into(), err))
+            .map(|_| contents)
+    }
+
     /// Compile a file into an AST.
     pub fn compile_file(&self, path: PathBuf) -> Result<AST, EvalAltResult> {
-        let mut f = File::open(path.clone())
-            .map_err(|err| EvalAltResult::ErrorReadingScriptFile(path.clone(), err))?;
->>>>>>> 208a91ea
-
-        let mut contents = String::new();
-
-        f.read_to_string(&mut contents)
-<<<<<<< HEAD
-            .map_err(|err| EvalAltResult::ErrorReadingScriptFile(filename.into(), err))
-            .map(|_| contents)
-    }
-
-    /// Compile a file into an AST.
-    pub fn compile_file(&self, filename: &str) -> Result<AST, EvalAltResult> {
-        Self::read_file(filename)
+        Self::read_file(path)
             .and_then(|contents| self.compile(&contents).map_err(|err| err.into()))
-    }
-
-    /// Evaluate a file.
-    pub fn eval_file<T: Any + Clone>(&mut self, filename: &str) -> Result<T, EvalAltResult> {
-        Self::read_file(filename).and_then(|contents| self.eval::<T>(&contents))
-=======
-            .map_err(|err| EvalAltResult::ErrorReadingScriptFile(path.clone(), err))
-            .and_then(|_| self.compile(&contents).map_err(EvalAltResult::ErrorParsing))
     }
 
     /// Evaluate a file.
     pub fn eval_file<T: Any + Clone>(&mut self, path: PathBuf) -> Result<T, EvalAltResult> {
-        let mut f = File::open(path.clone())
-            .map_err(|err| EvalAltResult::ErrorReadingScriptFile(path.clone(), err))?;
-
-        let mut contents = String::new();
-
-        f.read_to_string(&mut contents)
-            .map_err(|err| EvalAltResult::ErrorReadingScriptFile(path.clone(), err))
-            .and_then(|_| self.eval::<T>(&contents))
->>>>>>> 208a91ea
+        Self::read_file(path).and_then(|contents| self.eval::<T>(&contents))
     }
 
     /// Evaluate a string.
@@ -226,33 +202,15 @@
 
     /// Evaluate a file, but throw away the result and only return error (if any).
     /// Useful for when you don't need the result, but still need to keep track of possible errors.
-<<<<<<< HEAD
     ///
     /// Note - if `retain_functions` is set to `true`, functions defined by previous scripts are _retained_
     ///        and not cleared from run to run.
     pub fn consume_file(
         &mut self,
-        filename: &str,
+        path: PathBuf,
         retain_functions: bool,
     ) -> Result<(), EvalAltResult> {
-        let mut f = File::open(filename)
-            .map_err(|err| EvalAltResult::ErrorReadingScriptFile(filename.into(), err))?;
-=======
-    pub fn consume_file(&mut self, path: PathBuf) -> Result<(), EvalAltResult> {
-        let mut f = File::open(path.clone())
-            .map_err(|err| EvalAltResult::ErrorReadingScriptFile(path.clone(), err))?;
->>>>>>> 208a91ea
-
-        let mut contents = String::new();
-
-        f.read_to_string(&mut contents)
-<<<<<<< HEAD
-            .map_err(|err| EvalAltResult::ErrorReadingScriptFile(filename.into(), err))
-            .and_then(|_| self.consume(&contents, retain_functions))
-=======
-            .map_err(|err| EvalAltResult::ErrorReadingScriptFile(path.clone(), err))
-            .and_then(|_| self.consume(&contents))
->>>>>>> 208a91ea
+        Self::read_file(path).and_then(|_| self.consume(&contents, retain_functions))
     }
 
     /// Evaluate a string, but throw away the result and only return error (if any).
