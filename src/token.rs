//! Main module defining the lexer and parser.

use crate::engine::{
    Engine, KEYWORD_DEBUG, KEYWORD_EVAL, KEYWORD_FN_PTR, KEYWORD_FN_PTR_CALL, KEYWORD_FN_PTR_CURRY,
    KEYWORD_PRINT, KEYWORD_THIS, KEYWORD_TYPE_OF,
};

use crate::error::LexError;
use crate::parser::INT;
use crate::utils::StaticVec;

#[cfg(not(feature = "no_float"))]
use crate::parser::FLOAT;

use crate::stdlib::{
    borrow::Cow,
    boxed::Box,
    char,
    collections::HashMap,
    fmt, format,
    iter::Peekable,
    str::{Chars, FromStr},
    string::{String, ToString},
    vec::Vec,
};

type LERR = LexError;

pub type TokenStream<'a, 't> = Peekable<TokenIterator<'a, 't>>;

/// A location (line number + character position) in the input script.
///
/// # Limitations
///
/// In order to keep footprint small, both line number and character position have 16-bit resolution,
/// meaning they go up to a maximum of 65,535 lines and 65,535 characters per line.
///
/// Advancing beyond the maximum line length or maximum number of lines is not an error but has no effect.
#[derive(Eq, PartialEq, Ord, PartialOrd, Hash, Clone, Copy)]
pub struct Position {
    /// Line number - 0 = none
    line: u16,
    /// Character position - 0 = BOL
    pos: u16,
}

impl Position {
    /// Create a new `Position`.
    ///
    /// `line` must not be zero.
    /// If `position` is zero, then it is at the beginning of a line.
    ///
    /// # Panics
    ///
    /// Panics if `line` is zero.
    pub fn new(line: u16, position: u16) -> Self {
        assert!(line != 0, "line cannot be zero");

        Self {
            line,
            pos: position,
        }
    }

    /// Get the line number (1-based), or `None` if there is no position.
    pub fn line(&self) -> Option<usize> {
        if self.is_none() {
            None
        } else {
            Some(self.line as usize)
        }
    }

    /// Get the character position (1-based), or `None` if at beginning of a line.
    pub fn position(&self) -> Option<usize> {
        if self.is_none() || self.pos == 0 {
            None
        } else {
            Some(self.pos as usize)
        }
    }

    /// Advance by one character position.
    pub(crate) fn advance(&mut self) {
        assert!(!self.is_none(), "cannot advance Position::none");

        // Advance up to maximum position
        if self.pos < u16::MAX {
            self.pos += 1;
        }
    }

    /// Go backwards by one character position.
    ///
    /// # Panics
    ///
    /// Panics if already at beginning of a line - cannot rewind to a previous line.
    pub(crate) fn rewind(&mut self) {
        assert!(!self.is_none(), "cannot rewind Position::none");
        assert!(self.pos > 0, "cannot rewind at position 0");
        self.pos -= 1;
    }

    /// Advance to the next line.
    pub(crate) fn new_line(&mut self) {
        assert!(!self.is_none(), "cannot advance Position::none");

        // Advance up to maximum position
        if self.line < u16::MAX {
            self.line += 1;
            self.pos = 0;
        }
    }

    /// Create a `Position` representing no position.
    pub fn none() -> Self {
        Self { line: 0, pos: 0 }
    }

    /// Is there no `Position`?
    pub fn is_none(&self) -> bool {
        self.line == 0 && self.pos == 0
    }
}

impl Default for Position {
    fn default() -> Self {
        Self::new(1, 0)
    }
}

impl fmt::Display for Position {
    fn fmt(&self, f: &mut fmt::Formatter<'_>) -> fmt::Result {
        if self.is_none() {
            write!(f, "none")
        } else {
            write!(f, "line {}, position {}", self.line, self.pos)
        }
    }
}

impl fmt::Debug for Position {
    fn fmt(&self, f: &mut fmt::Formatter<'_>) -> fmt::Result {
        write!(f, "{}:{}", self.line, self.pos)
    }
}

/// [INTERNALS] A Rhai language token.
/// Exported under the `internals` feature only.
///
/// ## WARNING
///
/// This type is volatile and may change.
#[derive(Debug, PartialEq, Clone)]
pub enum Token {
    /// An `INT` constant.
    IntegerConstant(INT),
    /// A `FLOAT` constant.
    ///
    /// Reserved under the `no_float` feature.
    #[cfg(not(feature = "no_float"))]
    FloatConstant(FLOAT),
    /// An identifier.
    Identifier(String),
    /// A character constant.
    CharConstant(char),
    /// A string constant.
    StringConstant(String),
    /// `{`
    LeftBrace,
    /// `}`
    RightBrace,
    /// `(`
    LeftParen,
    /// `)`
    RightParen,
    /// `[`
    LeftBracket,
    /// `]`
    RightBracket,
    /// `+`
    Plus,
    /// `+` (unary)
    UnaryPlus,
    /// `-`
    Minus,
    /// `-` (unary)
    UnaryMinus,
    /// `*`
    Multiply,
    /// `/`
    Divide,
    /// `%`
    Modulo,
    /// `~`
    PowerOf,
    /// `<<`
    LeftShift,
    /// `>>`
    RightShift,
    /// `;`
    SemiColon,
    /// `:`
    Colon,
    /// `::`
    DoubleColon,
    /// `,`
    Comma,
    /// `.`
    Period,
    /// `#{`
    MapStart,
    /// `=`
    Equals,
    /// `true`
    True,
    /// `false`
    False,
    /// `let`
    Let,
    /// `const`
    Const,
    /// `if`
    If,
    /// `else`
    Else,
    /// `while`
    While,
    /// `loop`
    Loop,
    /// `for`
    For,
    /// `in`
    In,
    /// `<`
    LessThan,
    /// `>`
    GreaterThan,
    /// `<=`
    LessThanEqualsTo,
    /// `>=`
    GreaterThanEqualsTo,
    /// `==`
    EqualsTo,
    /// `!=`
    NotEqualsTo,
    /// `!`
    Bang,
    /// `|`
    Pipe,
    /// `||`
    Or,
    /// `^`
    XOr,
    /// `&`
    Ampersand,
    /// `&&`
    And,
    /// `fn`
    ///
    /// Reserved under the `no_function` feature.
    #[cfg(not(feature = "no_function"))]
    Fn,
    /// `continue`
    Continue,
    /// `break`
    Break,
    /// `return`
    Return,
    /// `throw`
    Throw,
    /// `+=`
    PlusAssign,
    /// `-=`
    MinusAssign,
    /// `*=`
    MultiplyAssign,
    /// `/=`
    DivideAssign,
    /// `<<=`
    LeftShiftAssign,
    /// `>>=`
    RightShiftAssign,
    /// `&=`
    AndAssign,
    /// `|=`
    OrAssign,
    /// `^=`
    XOrAssign,
    /// `%=`
    ModuloAssign,
    /// `~=`
    PowerOfAssign,
    /// `private`
    ///
    /// Reserved under the `no_function` feature.
    #[cfg(not(feature = "no_function"))]
    Private,
    /// `import`
    ///
    /// Reserved under the `no_module` feature.
    #[cfg(not(feature = "no_module"))]
    Import,
    /// `export`
    ///
    /// Reserved under the `no_module` feature.
    #[cfg(not(feature = "no_module"))]
    Export,
    /// `as`
    ///
    /// Reserved under the `no_module` feature.
    #[cfg(not(feature = "no_module"))]
    As,
    /// A lexer error.
    LexError(Box<LexError>),
    /// A comment block.
    Comment(String),
    /// A reserved symbol.
    Reserved(String),
    /// A custom keyword.
    Custom(String),
    /// End of the input stream.
    EOF,
}

impl Token {
    /// Get the syntax of the token.
    pub fn syntax(&self) -> Cow<'static, str> {
        use Token::*;

        match self {
            IntegerConstant(i) => i.to_string().into(),
            #[cfg(not(feature = "no_float"))]
            FloatConstant(f) => f.to_string().into(),
            StringConstant(_) => "string".into(),
            CharConstant(c) => c.to_string().into(),
            Identifier(s) => s.clone().into(),
            Reserved(s) => s.clone().into(),
            Custom(s) => s.clone().into(),
            LexError(err) => err.to_string().into(),

            token => match token {
                LeftBrace => "{",
                RightBrace => "}",
                LeftParen => "(",
                RightParen => ")",
                LeftBracket => "[",
                RightBracket => "]",
                Plus => "+",
                UnaryPlus => "+",
                Minus => "-",
                UnaryMinus => "-",
                Multiply => "*",
                Divide => "/",
                SemiColon => ";",
                Colon => ":",
                DoubleColon => "::",
                Comma => ",",
                Period => ".",
                MapStart => "#{",
                Equals => "=",
                True => "true",
                False => "false",
                Let => "let",
                Const => "const",
                If => "if",
                Else => "else",
                While => "while",
                Loop => "loop",
                For => "for",
                In => "in",
                LessThan => "<",
                GreaterThan => ">",
                Bang => "!",
                LessThanEqualsTo => "<=",
                GreaterThanEqualsTo => ">=",
                EqualsTo => "==",
                NotEqualsTo => "!=",
                Pipe => "|",
                Or => "||",
                Ampersand => "&",
                And => "&&",
                Continue => "continue",
                Break => "break",
                Return => "return",
                Throw => "throw",
                PlusAssign => "+=",
                MinusAssign => "-=",
                MultiplyAssign => "*=",
                DivideAssign => "/=",
                LeftShiftAssign => "<<=",
                RightShiftAssign => ">>=",
                AndAssign => "&=",
                OrAssign => "|=",
                XOrAssign => "^=",
                LeftShift => "<<",
                RightShift => ">>",
                XOr => "^",
                Modulo => "%",
                ModuloAssign => "%=",
                PowerOf => "~",
                PowerOfAssign => "~=",

                #[cfg(not(feature = "no_function"))]
                Fn => "fn",
                #[cfg(not(feature = "no_function"))]
                Private => "private",

                #[cfg(not(feature = "no_module"))]
                Import => "import",
                #[cfg(not(feature = "no_module"))]
                Export => "export",
                #[cfg(not(feature = "no_module"))]
                As => "as",
                EOF => "{EOF}",
                _ => unreachable!("operator should be match in outer scope"),
            }
            .into(),
        }
    }

    /// Reverse lookup a token from a piece of syntax.
    pub fn lookup_from_syntax(syntax: &str) -> Option<Self> {
        use Token::*;

        Some(match syntax {
            "{" => LeftBrace,
            "}" => RightBrace,
            "(" => LeftParen,
            ")" => RightParen,
            "[" => LeftBracket,
            "]" => RightBracket,
            "+" => Plus,
            "-" => Minus,
            "*" => Multiply,
            "/" => Divide,
            ";" => SemiColon,
            ":" => Colon,
            "::" => DoubleColon,
            "," => Comma,
            "." => Period,
            "#{" => MapStart,
            "=" => Equals,
            "true" => True,
            "false" => False,
            "let" => Let,
            "const" => Const,
            "if" => If,
            "else" => Else,
            "while" => While,
            "loop" => Loop,
            "for" => For,
            "in" => In,
            "<" => LessThan,
            ">" => GreaterThan,
            "!" => Bang,
            "<=" => LessThanEqualsTo,
            ">=" => GreaterThanEqualsTo,
            "==" => EqualsTo,
            "!=" => NotEqualsTo,
            "|" => Pipe,
            "||" => Or,
            "&" => Ampersand,
            "&&" => And,
            "continue" => Continue,
            "break" => Break,
            "return" => Return,
            "throw" => Throw,
            "+=" => PlusAssign,
            "-=" => MinusAssign,
            "*=" => MultiplyAssign,
            "/=" => DivideAssign,
            "<<=" => LeftShiftAssign,
            ">>=" => RightShiftAssign,
            "&=" => AndAssign,
            "|=" => OrAssign,
            "^=" => XOrAssign,
            "<<" => LeftShift,
            ">>" => RightShift,
            "^" => XOr,
            "%" => Modulo,
            "%=" => ModuloAssign,
            "~" => PowerOf,
            "~=" => PowerOfAssign,

            #[cfg(not(feature = "no_function"))]
            "fn" => Fn,
            #[cfg(not(feature = "no_function"))]
            "private" => Private,

            #[cfg(not(feature = "no_module"))]
            "import" => Import,
            #[cfg(not(feature = "no_module"))]
            "export" => Export,
            #[cfg(not(feature = "no_module"))]
            "as" => As,

            #[cfg(feature = "no_function")]
            "fn" | "private" => Reserved(syntax.into()),

            #[cfg(feature = "no_module")]
            "import" | "export" | "as" => Reserved(syntax.into()),

            "===" | "!==" | "->" | "<-" | "=>" | ":=" | "::<" | "(*" | "*)" | "#" | "public"
            | "new" | "use" | "module" | "package" | "var" | "static" | "with" | "do" | "each"
            | "then" | "goto" | "exit" | "switch" | "match" | "case" | "try" | "catch"
            | "default" | "void" | "null" | "nil" | "spawn" | "go" | "shared" | "sync"
            | "async" | "await" | "yield" => Reserved(syntax.into()),

            KEYWORD_PRINT | KEYWORD_DEBUG | KEYWORD_TYPE_OF | KEYWORD_EVAL | KEYWORD_FN_PTR
            | KEYWORD_FN_PTR_CALL | KEYWORD_FN_PTR_CURRY | KEYWORD_THIS => Reserved(syntax.into()),

            _ => return None,
        })
    }

    // Is this token EOF?
    pub fn is_eof(&self) -> bool {
        use Token::*;

        match self {
            EOF => true,
            _ => false,
        }
    }

    // If another operator is after these, it's probably an unary operator
    // (not sure about fn name).
    pub fn is_next_unary(&self) -> bool {
        use Token::*;

        match self {
            LexError(_)      |
            LeftBrace        | // {+expr} - is unary
            // RightBrace    | {expr} - expr not unary & is closing
            LeftParen        | // (-expr) - is unary
            // RightParen    | (expr) - expr not unary & is closing
            LeftBracket      | // [-expr] - is unary
            // RightBracket  | [expr] - expr not unary & is closing
            Plus             |
            UnaryPlus        |
            Minus            |
            UnaryMinus       |
            Multiply         |
            Divide           |
            Comma            |
            Period           |
            Equals           |
            LessThan         |
            GreaterThan      |
            Bang             |
            LessThanEqualsTo |
            GreaterThanEqualsTo |
            EqualsTo         |
            NotEqualsTo      |
            Pipe             |
            Or               |
            Ampersand        |
            And              |
            If               |
            While            |
            PlusAssign       |
            MinusAssign      |
            MultiplyAssign   |
            DivideAssign     |
            LeftShiftAssign  |
            RightShiftAssign |
            AndAssign        |
            OrAssign         |
            XOrAssign        |
            LeftShift        |
            RightShift       |
            XOr              |
            Modulo           |
            ModuloAssign     |
            Return           |
            Throw            |
            PowerOf          |
            In               |
            PowerOfAssign    => true,

            _ => false,
        }
    }

    /// Get the precedence number of the token.
    pub fn precedence(&self, custom: Option<&HashMap<String, u8>>) -> u8 {
        use Token::*;

        match self {
            // Assignments are not considered expressions - set to zero
            Equals | PlusAssign | MinusAssign | MultiplyAssign | DivideAssign | LeftShiftAssign
            | RightShiftAssign | AndAssign | OrAssign | XOrAssign | ModuloAssign
            | PowerOfAssign => 0,

            Or | XOr | Pipe => 30,

            And | Ampersand => 60,

            EqualsTo | NotEqualsTo => 90,

            LessThan | LessThanEqualsTo | GreaterThan | GreaterThanEqualsTo => 110,

            In => 130,

            Plus | Minus => 150,

            Divide | Multiply | PowerOf | Modulo => 180,

            LeftShift | RightShift => 210,

            Period => 240,

            // Custom operators
            Custom(s) => custom.map_or(0, |c| *c.get(s).unwrap()),

            _ => 0,
        }
    }

    /// Does an expression bind to the right (instead of left)?
    pub fn is_bind_right(&self) -> bool {
        use Token::*;

        match self {
            // Assignments bind to the right
            Equals | PlusAssign | MinusAssign | MultiplyAssign | DivideAssign | LeftShiftAssign
            | RightShiftAssign | AndAssign | OrAssign | XOrAssign | ModuloAssign
            | PowerOfAssign => true,

            // Property access binds to the right
            Period => true,

            _ => false,
        }
    }

    /// Is this token an operator?
    pub fn is_operator(&self) -> bool {
        use Token::*;

        match self {
            LeftBrace | RightBrace | LeftParen | RightParen | LeftBracket | RightBracket | Plus
            | UnaryPlus | Minus | UnaryMinus | Multiply | Divide | Modulo | PowerOf | LeftShift
            | RightShift | SemiColon | Colon | DoubleColon | Comma | Period | MapStart | Equals
            | LessThan | GreaterThan | LessThanEqualsTo | GreaterThanEqualsTo | EqualsTo
            | NotEqualsTo | Bang | Pipe | Or | XOr | Ampersand | And | PlusAssign | MinusAssign
            | MultiplyAssign | DivideAssign | LeftShiftAssign | RightShiftAssign | AndAssign
            | OrAssign | XOrAssign | ModuloAssign | PowerOfAssign => true,

            _ => false,
        }
    }

    /// Is this token an active standard keyword?
    pub fn is_keyword(&self) -> bool {
        use Token::*;

        match self {
            #[cfg(not(feature = "no_function"))]
            Fn | Private => true,

            #[cfg(not(feature = "no_module"))]
            Import | Export | As => true,

            True | False | Let | Const | If | Else | While | Loop | For | In | Continue | Break
            | Return | Throw => true,

            _ => false,
        }
    }

    /// Is this token a reserved symbol?
    pub fn is_reserved(&self) -> bool {
        match self {
            Self::Reserved(_) => true,
            _ => false,
        }
    }

    /// Convert a token into a function name, if possible.
    pub(crate) fn into_function_name(self) -> Result<String, Self> {
        match self {
            Self::Reserved(s) if is_keyword_function(&s) => Ok(s),
            Self::Custom(s) | Self::Identifier(s) if is_valid_identifier(s.chars()) => Ok(s),
            _ => Err(self),
        }
    }

    /// Is this token a custom keyword?
    pub fn is_custom(&self) -> bool {
        match self {
            Self::Custom(_) => true,
            _ => false,
        }
    }
}

impl From<Token> for String {
    fn from(token: Token) -> Self {
        token.syntax().into()
    }
}

/// [INTERNALS] State of the tokenizer.
/// Exported under the `internals` feature only.
///
/// ## WARNING
///
/// This type is volatile and may change.
#[derive(Debug, Clone, Eq, PartialEq, Default)]
pub struct TokenizeState {
    /// Maximum length of a string (0 = unlimited).
    pub max_string_size: usize,
    /// Can the next token be a unary operator?
    pub non_unary: bool,
    /// Is the tokenizer currently inside a block comment?
    pub comment_level: usize,
    /// Return `None` at the end of the stream instead of `Some(Token::EOF)`?
    pub end_with_none: bool,
    /// Include comments?
    pub include_comments: bool,
}

/// [INTERNALS] Trait that encapsulates a peekable character input stream.
/// Exported under the `internals` feature only.
///
/// ## WARNING
///
/// This trait is volatile and may change.
pub trait InputStream {
    /// Get the next character
    fn get_next(&mut self) -> Option<char>;
    /// Peek the next character
    fn peek_next(&mut self) -> Option<char>;
}

<<<<<<< HEAD
pub fn is_keyword_function(name: &str) -> bool {
    name == KEYWORD_PRINT
        || name == KEYWORD_DEBUG
        || name == KEYWORD_TYPE_OF
        || name == KEYWORD_EVAL
        || name == KEYWORD_FN_PTR
        || name == KEYWORD_FN_PTR_CALL
        || name == KEYWORD_FN_PTR_CURRY
}

pub fn is_valid_identifier(name: impl Iterator<Item = char>) -> bool {
    let mut first_alphabetic = false;

    for ch in name {
        match ch {
            '_' => (),
            _ if char::is_ascii_alphabetic(&ch) => first_alphabetic = true,
            _ if !first_alphabetic => return false,
            _ if char::is_ascii_alphanumeric(&ch) => (),
            _ => return false,
        }
    }

    first_alphabetic
}

=======
>>>>>>> 7e7c61c4
/// [INTERNALS] Parse a string literal wrapped by `enclosing_char`.
/// Exported under the `internals` feature only.
///
/// ## WARNING
///
/// This type is volatile and may change.
pub fn parse_string_literal(
    stream: &mut impl InputStream,
    state: &mut TokenizeState,
    pos: &mut Position,
    enclosing_char: char,
) -> Result<String, (LexError, Position)> {
    let mut result = Vec::new();
    let mut escape = String::with_capacity(12);

    loop {
        let next_char = stream.get_next().ok_or((LERR::UnterminatedString, *pos))?;

        pos.advance();

        if state.max_string_size > 0 && result.len() > state.max_string_size {
            return Err((LexError::StringTooLong(state.max_string_size), *pos));
        }

        match next_char {
            // \...
            '\\' if escape.is_empty() => {
                escape.push('\\');
            }
            // \\
            '\\' if !escape.is_empty() => {
                escape.clear();
                result.push('\\');
            }
            // \t
            't' if !escape.is_empty() => {
                escape.clear();
                result.push('\t');
            }
            // \n
            'n' if !escape.is_empty() => {
                escape.clear();
                result.push('\n');
            }
            // \r
            'r' if !escape.is_empty() => {
                escape.clear();
                result.push('\r');
            }
            // \x??, \u????, \U????????
            ch @ 'x' | ch @ 'u' | ch @ 'U' if !escape.is_empty() => {
                let mut seq = escape.clone();
                seq.push(ch);
                escape.clear();

                let mut out_val: u32 = 0;
                let len = match ch {
                    'x' => 2,
                    'u' => 4,
                    'U' => 8,
                    _ => unreachable!(),
                };

                for _ in 0..len {
                    let c = stream
                        .get_next()
                        .ok_or_else(|| (LERR::MalformedEscapeSequence(seq.to_string()), *pos))?;

                    seq.push(c);
                    pos.advance();

                    out_val *= 16;
                    out_val += c
                        .to_digit(16)
                        .ok_or_else(|| (LERR::MalformedEscapeSequence(seq.to_string()), *pos))?;
                }

                result.push(
                    char::from_u32(out_val)
                        .ok_or_else(|| (LERR::MalformedEscapeSequence(seq), *pos))?,
                );
            }

            // \{enclosing_char} - escaped
            ch if enclosing_char == ch && !escape.is_empty() => {
                escape.clear();
                result.push(ch)
            }

            // Close wrapper
            ch if enclosing_char == ch && escape.is_empty() => break,

            // Unknown escape sequence
            _ if !escape.is_empty() => return Err((LERR::MalformedEscapeSequence(escape), *pos)),

            // Cannot have new-lines inside string literals
            '\n' => {
                pos.rewind();
                return Err((LERR::UnterminatedString, *pos));
            }

            // All other characters
            ch => {
                escape.clear();
                result.push(ch);
            }
        }
    }

    let s = result.iter().collect::<String>();

    if state.max_string_size > 0 && s.len() > state.max_string_size {
        return Err((LexError::StringTooLong(state.max_string_size), *pos));
    }

    Ok(s)
}

/// Consume the next character.
fn eat_next(stream: &mut impl InputStream, pos: &mut Position) -> Option<char> {
    pos.advance();
    stream.get_next()
}

/// Scan for a block comment until the end.
fn scan_comment(
    stream: &mut impl InputStream,
    state: &mut TokenizeState,
    pos: &mut Position,
    comment: &mut String,
) {
    while let Some(c) = stream.get_next() {
        pos.advance();

        if state.include_comments {
            comment.push(c);
        }

        match c {
            '/' => {
                if let Some(c2) = stream.get_next() {
                    if state.include_comments {
                        comment.push(c2);
                    }
                    if c2 == '*' {
                        state.comment_level += 1;
                    }
                }
                pos.advance();
            }
            '*' => {
                if let Some(c2) = stream.get_next() {
                    if state.include_comments {
                        comment.push(c2);
                    }
                    if c2 == '/' {
                        state.comment_level -= 1;
                    }
                }
                pos.advance();
            }
            '\n' => pos.new_line(),
            _ => (),
        }

        if state.comment_level == 0 {
            break;
        }
    }
}

/// [INTERNALS] Get the next token from the `InputStream`.
/// Exported under the `internals` feature only.
///
/// ## WARNING
///
/// This type is volatile and may change.
pub fn get_next_token(
    stream: &mut impl InputStream,
    state: &mut TokenizeState,
    pos: &mut Position,
) -> Option<(Token, Position)> {
    let result = get_next_token_inner(stream, state, pos);

    // Save the last token's state
    if let Some((ref token, _)) = result {
        state.non_unary = !token.is_next_unary();
    }

    result
}

/// Test if the given character is a hex character.
fn is_hex_char(c: char) -> bool {
    match c {
        'a'..='f' => true,
        'A'..='F' => true,
        '0'..='9' => true,
        _ => false,
    }
}

/// Test if the given character is an octal character.
fn is_octal_char(c: char) -> bool {
    match c {
        '0'..='7' => true,
        _ => false,
    }
}

/// Test if the given character is a binary character.
fn is_binary_char(c: char) -> bool {
    match c {
        '0' | '1' => true,
        _ => false,
    }
}

/// Get the next token.
fn get_next_token_inner(
    stream: &mut impl InputStream,
    state: &mut TokenizeState,
    pos: &mut Position,
) -> Option<(Token, Position)> {
    // Still inside a comment?
    if state.comment_level > 0 {
        let start_pos = *pos;
        let mut comment = String::new();
        scan_comment(stream, state, pos, &mut comment);

        if state.include_comments {
            return Some((Token::Comment(comment), start_pos));
        }
    }

    let mut negated = false;

    while let Some(c) = stream.get_next() {
        pos.advance();

        let start_pos = *pos;

        match (c, stream.peek_next().unwrap_or('\0')) {
            // \n
            ('\n', _) => pos.new_line(),

            // digit ...
            ('0'..='9', _) => {
                let mut result = Vec::new();
                let mut radix_base: Option<u32> = None;
                result.push(c);

                while let Some(next_char) = stream.peek_next() {
                    match next_char {
                        '0'..='9' | '_' => {
                            result.push(next_char);
                            eat_next(stream, pos);
                        }
                        #[cfg(not(feature = "no_float"))]
                        '.' => {
                            result.push(next_char);
                            eat_next(stream, pos);
                            while let Some(next_char_in_float) = stream.peek_next() {
                                match next_char_in_float {
                                    '0'..='9' | '_' => {
                                        result.push(next_char_in_float);
                                        eat_next(stream, pos);
                                    }
                                    _ => break,
                                }
                            }
                        }
                        // 0x????, 0o????, 0b????
                        ch @ 'x' | ch @ 'X' | ch @ 'o' | ch @ 'O' | ch @ 'b' | ch @ 'B'
                            if c == '0' =>
                        {
                            result.push(next_char);
                            eat_next(stream, pos);

                            let valid = match ch {
                                'x' | 'X' => is_hex_char,
                                'o' | 'O' => is_octal_char,
                                'b' | 'B' => is_binary_char,
                                _ => unreachable!(),
                            };

                            radix_base = Some(match ch {
                                'x' | 'X' => 16,
                                'o' | 'O' => 8,
                                'b' | 'B' => 2,
                                _ => unreachable!(),
                            });

                            while let Some(next_char_in_escape_seq) = stream.peek_next() {
                                if !valid(next_char_in_escape_seq) {
                                    break;
                                }

                                result.push(next_char_in_escape_seq);
                                eat_next(stream, pos);
                            }
                        }

                        _ => break,
                    }
                }

                if negated {
                    result.insert(0, '-');
                }

                // Parse number
                if let Some(radix) = radix_base {
                    let out: String = result.iter().skip(2).filter(|&&c| c != '_').collect();

                    return Some((
                        INT::from_str_radix(&out, radix)
                            .map(Token::IntegerConstant)
                            .unwrap_or_else(|_| {
                                Token::LexError(Box::new(LERR::MalformedNumber(
                                    result.into_iter().collect(),
                                )))
                            }),
                        start_pos,
                    ));
                } else {
                    let out: String = result.iter().filter(|&&c| c != '_').collect();
                    let num = INT::from_str(&out).map(Token::IntegerConstant);

                    // If integer parsing is unnecessary, try float instead
                    #[cfg(not(feature = "no_float"))]
                    let num = num.or_else(|_| FLOAT::from_str(&out).map(Token::FloatConstant));

                    return Some((
                        num.unwrap_or_else(|_| {
                            Token::LexError(Box::new(LERR::MalformedNumber(
                                result.into_iter().collect(),
                            )))
                        }),
                        start_pos,
                    ));
                }
            }

            // letter or underscore ...
            ('A'..='Z', _) | ('a'..='z', _) | ('_', _) => {
                return get_identifier(stream, pos, start_pos, c);
            }

            // " - string literal
            ('"', _) => {
                return parse_string_literal(stream, state, pos, '"').map_or_else(
                    |err| Some((Token::LexError(Box::new(err.0)), err.1)),
                    |out| Some((Token::StringConstant(out), start_pos)),
                )
            }

            // ' - character literal
            ('\'', '\'') => {
                return Some((
                    Token::LexError(Box::new(LERR::MalformedChar("".to_string()))),
                    start_pos,
                ))
            }
            ('\'', _) => {
                return Some(parse_string_literal(stream, state, pos, '\'').map_or_else(
                    |err| (Token::LexError(Box::new(err.0)), err.1),
                    |result| {
                        let mut chars = result.chars();
                        let first = chars.next();

                        if chars.next().is_some() {
                            (
                                Token::LexError(Box::new(LERR::MalformedChar(result))),
                                start_pos,
                            )
                        } else {
                            (
                                Token::CharConstant(first.expect("should be Some")),
                                start_pos,
                            )
                        }
                    },
                ))
            }

            // Braces
            ('{', _) => return Some((Token::LeftBrace, start_pos)),
            ('}', _) => return Some((Token::RightBrace, start_pos)),

            // Parentheses
            ('(', '*') => {
                eat_next(stream, pos);
                return Some((Token::Reserved("(*".into()), start_pos));
            }
            ('(', _) => return Some((Token::LeftParen, start_pos)),
            (')', _) => return Some((Token::RightParen, start_pos)),

            // Indexing
            ('[', _) => return Some((Token::LeftBracket, start_pos)),
            (']', _) => return Some((Token::RightBracket, start_pos)),

            // Map literal
            #[cfg(not(feature = "no_object"))]
            ('#', '{') => {
                eat_next(stream, pos);
                return Some((Token::MapStart, start_pos));
            }
            ('#', _) => return Some((Token::Reserved("#".into()), start_pos)),

            // Operators
            ('+', '=') => {
                eat_next(stream, pos);
                return Some((Token::PlusAssign, start_pos));
            }
            ('+', _) if !state.non_unary => return Some((Token::UnaryPlus, start_pos)),
            ('+', _) => return Some((Token::Plus, start_pos)),

            ('-', '0'..='9') if !state.non_unary => negated = true,
            ('-', '0'..='9') => return Some((Token::Minus, start_pos)),
            ('-', '=') => {
                eat_next(stream, pos);
                return Some((Token::MinusAssign, start_pos));
            }
            ('-', '>') => {
                eat_next(stream, pos);
                return Some((Token::Reserved("->".into()), start_pos));
            }
            ('-', _) if !state.non_unary => return Some((Token::UnaryMinus, start_pos)),
            ('-', _) => return Some((Token::Minus, start_pos)),

            ('*', ')') => {
                eat_next(stream, pos);
                return Some((Token::Reserved("*)".into()), start_pos));
            }
            ('*', '=') => {
                eat_next(stream, pos);
                return Some((Token::MultiplyAssign, start_pos));
            }
            ('*', _) => return Some((Token::Multiply, start_pos)),

            // Comments
            ('/', '/') => {
                eat_next(stream, pos);

                let mut comment = if state.include_comments {
                    "//".to_string()
                } else {
                    String::new()
                };

                while let Some(c) = stream.get_next() {
                    if c == '\n' {
                        pos.new_line();
                        break;
                    }

                    if state.include_comments {
                        comment.push(c);
                    }
                    pos.advance();
                }

                if state.include_comments {
                    return Some((Token::Comment(comment), start_pos));
                }
            }
            ('/', '*') => {
                state.comment_level = 1;

                eat_next(stream, pos);

                let mut comment = if state.include_comments {
                    "/*".to_string()
                } else {
                    String::new()
                };
                scan_comment(stream, state, pos, &mut comment);

                if state.include_comments {
                    return Some((Token::Comment(comment), start_pos));
                }
            }

            ('/', '=') => {
                eat_next(stream, pos);
                return Some((Token::DivideAssign, start_pos));
            }
            ('/', _) => return Some((Token::Divide, start_pos)),

            (';', _) => return Some((Token::SemiColon, start_pos)),
            (',', _) => return Some((Token::Comma, start_pos)),
            ('.', _) => return Some((Token::Period, start_pos)),

            ('=', '=') => {
                eat_next(stream, pos);

                // Warn against `===`
                if stream.peek_next() == Some('=') {
                    eat_next(stream, pos);
                    return Some((Token::Reserved("===".into()), start_pos));
                }

                return Some((Token::EqualsTo, start_pos));
            }
            ('=', '>') => {
                eat_next(stream, pos);
                return Some((Token::Reserved("=>".into()), start_pos));
            }
            ('=', _) => return Some((Token::Equals, start_pos)),

            (':', ':') => {
                eat_next(stream, pos);

                if stream.peek_next() == Some('<') {
                    eat_next(stream, pos);
                    return Some((Token::Reserved("::<".into()), start_pos));
                }

                return Some((Token::DoubleColon, start_pos));
            }
            (':', '=') => {
                eat_next(stream, pos);
                return Some((Token::Reserved(":=".into()), start_pos));
            }
            (':', _) => return Some((Token::Colon, start_pos)),

            ('<', '=') => {
                eat_next(stream, pos);
                return Some((Token::LessThanEqualsTo, start_pos));
            }
            ('<', '-') => {
                eat_next(stream, pos);
                return Some((Token::Reserved("<-".into()), start_pos));
            }
            ('<', '<') => {
                eat_next(stream, pos);

                return Some((
                    if stream.peek_next() == Some('=') {
                        eat_next(stream, pos);
                        Token::LeftShiftAssign
                    } else {
                        Token::LeftShift
                    },
                    start_pos,
                ));
            }
            ('<', _) => return Some((Token::LessThan, start_pos)),

            ('>', '=') => {
                eat_next(stream, pos);
                return Some((Token::GreaterThanEqualsTo, start_pos));
            }
            ('>', '>') => {
                eat_next(stream, pos);

                return Some((
                    if stream.peek_next() == Some('=') {
                        eat_next(stream, pos);
                        Token::RightShiftAssign
                    } else {
                        Token::RightShift
                    },
                    start_pos,
                ));
            }
            ('>', _) => return Some((Token::GreaterThan, start_pos)),

            ('!', '=') => {
                eat_next(stream, pos);

                if stream.peek_next() == Some('=') {
                    eat_next(stream, pos);
                    return Some((Token::Reserved("!==".into()), start_pos));
                }

                return Some((Token::NotEqualsTo, start_pos));
            }
            ('!', _) => return Some((Token::Bang, start_pos)),

            ('|', '|') => {
                eat_next(stream, pos);
                return Some((Token::Or, start_pos));
            }
            ('|', '=') => {
                eat_next(stream, pos);
                return Some((Token::OrAssign, start_pos));
            }
            ('|', _) => return Some((Token::Pipe, start_pos)),

            ('&', '&') => {
                eat_next(stream, pos);
                return Some((Token::And, start_pos));
            }
            ('&', '=') => {
                eat_next(stream, pos);
                return Some((Token::AndAssign, start_pos));
            }
            ('&', _) => return Some((Token::Ampersand, start_pos)),

            ('^', '=') => {
                eat_next(stream, pos);
                return Some((Token::XOrAssign, start_pos));
            }
            ('^', _) => return Some((Token::XOr, start_pos)),

            ('%', '=') => {
                eat_next(stream, pos);
                return Some((Token::ModuloAssign, start_pos));
            }
            ('%', _) => return Some((Token::Modulo, start_pos)),

            ('~', '=') => {
                eat_next(stream, pos);
                return Some((Token::PowerOfAssign, start_pos));
            }
            ('~', _) => return Some((Token::PowerOf, start_pos)),

            ('@', _) => return Some((Token::Reserved("@".into()), start_pos)),

            ('\0', _) => unreachable!(),

            (ch, _) if ch.is_whitespace() => (),
            #[cfg(feature = "unicode-xid-ident")]
            (ch, _) if unicode_xid::UnicodeXID::is_xid_start(ch) => {
                return get_identifier(stream, pos, start_pos, c);
            }
            (ch, _) => {
                return Some((
                    Token::LexError(Box::new(LERR::UnexpectedInput(ch.to_string()))),
                    start_pos,
                ))
            }
        }
    }

    pos.advance();

    if state.end_with_none {
        None
    } else {
        Some((Token::EOF, *pos))
    }
}

/// Get the next identifier.
fn get_identifier(
    stream: &mut impl InputStream,
    pos: &mut Position,
    start_pos: Position,
    first_char: char,
) -> Option<(Token, Position)> {
    let mut result = Vec::new();
    result.push(first_char);

    while let Some(next_char) = stream.peek_next() {
        match next_char {
            x if is_id_continue(x) => {
                result.push(x);
                eat_next(stream, pos);
            }
            _ => break,
        }
    }

    let is_valid_identifier = is_valid_identifier(result.iter().cloned());

    let identifier: String = result.into_iter().collect();

    if !is_valid_identifier {
        return Some((
            Token::LexError(Box::new(LERR::MalformedIdentifier(identifier))),
            start_pos,
        ));
    }

    return Some((
        Token::lookup_from_syntax(&identifier).unwrap_or_else(|| Token::Identifier(identifier)),
        start_pos,
    ));
}

pub fn is_valid_identifier(name: impl Iterator<Item = char>) -> bool {
    let mut first_alphabetic = false;

    for ch in name {
        match ch {
            '_' => (),
            _ if is_id_first_alphabetic(ch) => first_alphabetic = true,
            _ if !first_alphabetic => return false,
            _ if char::is_ascii_alphanumeric(&ch) => (),
            _ => return false,
        }
    }

    first_alphabetic
}

#[cfg(feature = "unicode-xid-ident")]
fn is_id_first_alphabetic(x: char) -> bool {
    unicode_xid::UnicodeXID::is_xid_start(x)
}

#[cfg(feature = "unicode-xid-ident")]
fn is_id_continue(x: char) -> bool {
    unicode_xid::UnicodeXID::is_xid_continue(x)
}

#[cfg(not(feature = "unicode-xid-ident"))]

fn is_id_first_alphabetic(x: char) -> bool {
    x.is_ascii_alphabetic()
}

#[cfg(not(feature = "unicode-xid-ident"))]
fn is_id_continue(x: char) -> bool {
    x.is_ascii_alphanumeric() || x == '_'
}

/// A type that implements the `InputStream` trait.
/// Multiple character streams are jointed together to form one single stream.
pub struct MultiInputsStream<'a> {
    /// The input character streams.
    streams: StaticVec<Peekable<Chars<'a>>>,
    /// The current stream index.
    index: usize,
}

impl InputStream for MultiInputsStream<'_> {
    /// Get the next character
    fn get_next(&mut self) -> Option<char> {
        loop {
            if self.index >= self.streams.len() {
                // No more streams
                return None;
            } else if let Some(ch) = self.streams[self.index].next() {
                // Next character in current stream
                return Some(ch);
            } else {
                // Jump to the next stream
                self.index += 1;
            }
        }
    }
    /// Peek the next character
    fn peek_next(&mut self) -> Option<char> {
        loop {
            if self.index >= self.streams.len() {
                // No more streams
                return None;
            } else if let Some(&ch) = self.streams[self.index].peek() {
                // Next character in current stream
                return Some(ch);
            } else {
                // Jump to the next stream
                self.index += 1;
            }
        }
    }
}

/// An iterator on a `Token` stream.
pub struct TokenIterator<'a, 'e> {
    /// Reference to the scripting `Engine`.
    engine: &'e Engine,
    /// Current state.
    state: TokenizeState,
    /// Current position.
    pos: Position,
    /// Input character stream.
    stream: MultiInputsStream<'a>,
    /// A processor function (if any) that maps a token to another.
    map: Option<Box<dyn Fn(Token) -> Token>>,
}

impl<'a> Iterator for TokenIterator<'a, '_> {
    type Item = (Token, Position);

    fn next(&mut self) -> Option<Self::Item> {
        let token = match (
            get_next_token(&mut self.stream, &mut self.state, &mut self.pos),
            self.engine.disabled_symbols.as_ref(),
            self.engine.custom_keywords.as_ref(),
        ) {
            // {EOF}
            (None, _, _) => None,
            // Reserved keyword/symbol
            (Some((Token::Reserved(s), pos)), disabled, custom) => Some((match
                (s.as_str(), custom.map(|c| c.contains_key(&s)).unwrap_or(false))
            {
                ("===", false) => Token::LexError(Box::new(LERR::ImproperSymbol(
                    "'===' is not a valid operator. This is not JavaScript! Should it be '=='?".to_string(),
                ))),
                ("!==", false) => Token::LexError(Box::new(LERR::ImproperSymbol(
                    "'!==' is not a valid operator. This is not JavaScript! Should it be '!='?".to_string(),
                ))),
                ("->", false) => Token::LexError(Box::new(LERR::ImproperSymbol(
                    "'->' is not a valid symbol. This is not C or C++!".to_string()))),
                ("<-", false) => Token::LexError(Box::new(LERR::ImproperSymbol(
                    "'<-' is not a valid symbol. This is not Go! Should it be '<='?".to_string(),
                ))),
                ("=>", false) => Token::LexError(Box::new(LERR::ImproperSymbol(
                    "'=>' is not a valid symbol. This is not Rust! Should it be '>='?".to_string(),
                ))),
                (":=", false) => Token::LexError(Box::new(LERR::ImproperSymbol(
                    "':=' is not a valid assignment operator. This is not Go! Should it be simply '='?".to_string(),
                ))),
                ("::<", false) => Token::LexError(Box::new(LERR::ImproperSymbol(
                    "'::<>' is not a valid symbol. This is not Rust! Should it be '::'?".to_string(),
                ))),
                ("(*", false) | ("*)", false) => Token::LexError(Box::new(LERR::ImproperSymbol(
                    "'(* .. *)' is not a valid comment format. This is not Pascal! Should it be '/* .. */'?".to_string(),
                ))),
                ("#", false) => Token::LexError(Box::new(LERR::ImproperSymbol(
                    "'#' is not a valid symbol. Should it be '#{'?".to_string(),
                ))),
                // Reserved keyword/operator that is custom.
                (_, true) => Token::Custom(s),
                // Reserved operator that is not custom.
                (token, false) if !is_valid_identifier(token.chars()) => Token::LexError(Box::new(LERR::ImproperSymbol(
                    format!("'{}' is a reserved symbol", token)
                ))),
                // Reserved keyword that is not custom and disabled.
                (token, false) if disabled.map(|d| d.contains(token)).unwrap_or(false) => Token::LexError(Box::new(LERR::ImproperSymbol(
                    format!("reserved symbol '{}' is disabled", token)
                ))),
                // Reserved keyword/operator that is not custom.
                (_, false) => Token::Reserved(s),
            }, pos)),
            // Custom keyword
            (Some((Token::Identifier(s), pos)), _, Some(custom)) if custom.contains_key(&s) => {
                Some((Token::Custom(s), pos))
            }
            // Custom standard keyword - must be disabled
            (Some((token, pos)), Some(disabled), Some(custom))
                if token.is_keyword() && custom.contains_key(token.syntax().as_ref()) =>
            {
                if disabled.contains(token.syntax().as_ref()) {
                    // Disabled standard keyword
                    Some((Token::Custom(token.syntax().into()), pos))
                } else {
                    // Active standard keyword - should never be a custom keyword!
                    unreachable!()
                }
            }
            // Disabled operator
            (Some((token, pos)), Some(disabled), _)
                if token.is_operator() && disabled.contains(token.syntax().as_ref()) =>
            {
                Some((
                    Token::LexError(Box::new(LexError::UnexpectedInput(token.syntax().into()))),
                    pos,
                ))
            }
            // Disabled standard keyword
            (Some((token, pos)), Some(disabled), _)
                if token.is_keyword() && disabled.contains(token.syntax().as_ref()) =>
            {
                Some((Token::Reserved(token.syntax().into()), pos))
            }
            (r, _, _) => r,
        };

        match token {
            None => None,
            Some((token, pos)) => {
                if let Some(ref map) = self.map {
                    Some((map(token), pos))
                } else {
                    Some((token, pos))
                }
            }
        }
    }
}

/// Tokenize an input text stream.
pub fn lex<'a, 'e>(
    input: &'a [&'a str],
    map: Option<Box<dyn Fn(Token) -> Token>>,
    engine: &'e Engine,
) -> TokenIterator<'a, 'e> {
    TokenIterator {
        engine,
        state: TokenizeState {
            #[cfg(not(feature = "unchecked"))]
            max_string_size: engine.limits.max_string_size,
            #[cfg(feature = "unchecked")]
            max_string_size: 0,
            non_unary: false,
            comment_level: 0,
            end_with_none: false,
            include_comments: false,
        },
        pos: Position::new(1, 0),
        stream: MultiInputsStream {
            streams: input.iter().map(|s| s.chars().peekable()).collect(),
            index: 0,
        },
        map,
    }
}<|MERGE_RESOLUTION|>--- conflicted
+++ resolved
@@ -735,35 +735,6 @@
     fn peek_next(&mut self) -> Option<char>;
 }
 
-<<<<<<< HEAD
-pub fn is_keyword_function(name: &str) -> bool {
-    name == KEYWORD_PRINT
-        || name == KEYWORD_DEBUG
-        || name == KEYWORD_TYPE_OF
-        || name == KEYWORD_EVAL
-        || name == KEYWORD_FN_PTR
-        || name == KEYWORD_FN_PTR_CALL
-        || name == KEYWORD_FN_PTR_CURRY
-}
-
-pub fn is_valid_identifier(name: impl Iterator<Item = char>) -> bool {
-    let mut first_alphabetic = false;
-
-    for ch in name {
-        match ch {
-            '_' => (),
-            _ if char::is_ascii_alphabetic(&ch) => first_alphabetic = true,
-            _ if !first_alphabetic => return false,
-            _ if char::is_ascii_alphanumeric(&ch) => (),
-            _ => return false,
-        }
-    }
-
-    first_alphabetic
-}
-
-=======
->>>>>>> 7e7c61c4
 /// [INTERNALS] Parse a string literal wrapped by `enclosing_char`.
 /// Exported under the `internals` feature only.
 ///
@@ -1445,6 +1416,17 @@
         Token::lookup_from_syntax(&identifier).unwrap_or_else(|| Token::Identifier(identifier)),
         start_pos,
     ));
+}
+
+/// Is this keyword allowed as a function?
+pub fn is_keyword_function(name: &str) -> bool {
+    name == KEYWORD_PRINT
+        || name == KEYWORD_DEBUG
+        || name == KEYWORD_TYPE_OF
+        || name == KEYWORD_EVAL
+        || name == KEYWORD_FN_PTR
+        || name == KEYWORD_FN_PTR_CALL
+        || name == KEYWORD_FN_PTR_CURRY
 }
 
 pub fn is_valid_identifier(name: impl Iterator<Item = char>) -> bool {
